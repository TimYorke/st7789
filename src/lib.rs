#![no_std]
// associated re-typing not supported in rust yet
#![allow(clippy::type_complexity)]

//! This crate provides a ST7789 driver to connect to TFT displays.

pub mod instruction;

use crate::instruction::Instruction;

use display_interface_spi::SPIInterface;

use display_interface::WriteOnlyDataCommand;
use embedded_hal::blocking::delay::DelayUs;
use embedded_hal::blocking::spi;
use embedded_hal::digital::v2::OutputPin;

#[cfg(feature = "graphics")]
mod graphics;

#[cfg(feature = "batch")]
mod batch;

///
/// Convenience function for creating a new display driver with SPI
///
/// # Arguments
///
/// * `spi` - an SPI interface to use for talking to the display
/// * `csx` - the chip select pin documented in the datasheet
/// * `dc` - data/clock pin switch
/// * `rst` - display hard reset pin
/// * `size_x` - x axis resolution of the display in pixels
/// * `size_y` - y axis resolution of the display in pixels
///
#[deprecated(
    since = "0.3.1",
    note = "Please use ST7789::new, this function will be removed in v0.4"
)]
pub fn new_display_driver<SPI, CSX, DC, RST>(
    spi: SPI,
    csx: CSX,
    dc: DC,
    rst: RST,
    size_x: u16,
    size_y: u16,
) -> ST7789<SPIInterface<SPI, DC, CSX>, RST>
where
    SPI: spi::Write<u8>,
    CSX: OutputPin,
    DC: OutputPin,
    RST: OutputPin,
{
    let interface = SPIInterface::new(spi, dc, csx);
    ST7789::new(interface, rst, size_x as u16, size_y as u16)
}

///
/// ST7789 driver to connect to TFT displays.
///
pub struct ST7789<DI, RST>
where
    DI: WriteOnlyDataCommand<u8>,
    RST: OutputPin,
{
    // Display interface
    di: DI,
    // Reset pin.
    rst: RST,

    // Screen size
    size_x: u16,
    size_y: u16,
}

///
/// Display orientation.
///
#[repr(u8)]
#[derive(Copy, Clone)]
pub enum Orientation {
    Portrait = 0b0000_0000,         // no inverting
    Landscape = 0b0110_0000,        // invert column and page/column order
    PortraitSwapped = 0b1100_0000,  // invert page and column order
    LandscapeSwapped = 0b1010_0000, // invert page and page/column order
}

///
/// An error holding its source (pins or SPI)
///
#[derive(Debug)]
pub enum Error<PinE> {
    DisplayError,
    Pin(PinE),
}

impl<DI, RST, PinE> ST7789<DI, RST>
where
    DI: WriteOnlyDataCommand<u8>,
    RST: OutputPin<Error = PinE>,
{
    ///
    /// Creates a new ST7789 driver instance
    ///
    /// # Arguments
    ///
    /// * `di` - a display interface for talking with the display
    /// * `rst` - display hard reset pin
    /// * `size_x` - x axis resolution of the display in pixels
    /// * `size_y` - y axis resolution of the display in pixels
    ///
    pub fn new(di: DI, rst: RST, size_x: u16, size_y: u16) -> Self {
        Self {
            di,
            rst,
            size_x,
            size_y,
        }
    }

    ///
    /// Runs commands to initialize the display
    ///
    /// # Arguments
    ///
    /// * `delay_source` - mutable reference to a delay provider
    ///
    pub fn init(&mut self, delay_source: &mut impl DelayUs<u32>) -> Result<(), Error<PinE>> {
        self.hard_reset(delay_source)?;
        self.write_command(Instruction::SWRESET)?; // reset display
        delay_source.delay_us(150_000);
        self.write_command(Instruction::SLPOUT)?; // turn off sleep
        delay_source.delay_us(10_000);
        self.write_command(Instruction::INVOFF)?; // turn off invert
        self.write_command(Instruction::MADCTL)?; // left -> right, bottom -> top RGB
        self.write_data(&[0b0000_0000])?;
        self.write_command(Instruction::COLMOD)?; // 16bit 65k colors
        self.write_data(&[0b0101_0101])?;
        self.write_command(Instruction::INVON)?; // hack?
        delay_source.delay_us(10_000);
        self.write_command(Instruction::NORON)?; // turn on display
        delay_source.delay_us(10_000);
        self.write_command(Instruction::DISPON)?; // turn on display
        delay_source.delay_us(10_000);
        Ok(())
    }

    ///
    /// Performs a hard reset using the RST pin sequence
    ///
    /// # Arguments
    ///
    /// * `delay_source` - mutable reference to a delay provider
    ///
    pub fn hard_reset(&mut self, delay_source: &mut impl DelayUs<u32>) -> Result<(), Error<PinE>> {
        self.rst.set_high().map_err(Error::Pin)?;
        delay_source.delay_us(10); // ensure the pin change will get registered
        self.rst.set_low().map_err(Error::Pin)?;
        delay_source.delay_us(10); // ensure the pin change will get registered
        self.rst.set_high().map_err(Error::Pin)?;
        delay_source.delay_us(10); // ensure the pin change will get registered

        Ok(())
    }

    ///
    /// Sets display orientation
    ///
    pub fn set_orientation(&mut self, orientation: &Orientation) -> Result<(), Error<PinE>> {
<<<<<<< HEAD
        let orientation = orientation.to_u8().unwrap_or(0);
        self.write_command(Instruction::MADCTL)?;
        self.write_data(&[orientation])?;
=======
        self.write_command(Instruction::MADCTL, Some(&[*orientation as u8]))?;
>>>>>>> 61928ad2
        Ok(())
    }

    ///
    /// Sets a pixel color at the given coords.
    ///
    /// # Arguments
    ///
    /// * `x` - x coordinate
    /// * `y` - y coordinate
    /// * `color` - the Rgb565 color value
    ///
    pub fn set_pixel(&mut self, x: u16, y: u16, color: u16) -> Result<(), Error<PinE>> {
        self.set_address_window(x, y, x, y)?;
        self.write_command(Instruction::RAMWR)?;
        self.write_word(color)
    }

    ///
    /// Sets pixel colors in given rectangle bounds.
    ///
    /// # Arguments
    ///
    /// * `sx` - x coordinate start
    /// * `sy` - y coordinate start
    /// * `ex` - x coordinate end
    /// * `ey` - y coordinate end
    /// * `colors` - anything that can provide `IntoIterator<Item = u16>` to iterate over pixel data
    ///
    pub fn set_pixels<T>(
        &mut self,
        sx: u16,
        sy: u16,
        ex: u16,
        ey: u16,
        colors: T,
    ) -> Result<(), Error<PinE>>
    where
        T: IntoIterator<Item = u16>,
    {
        self.set_address_window(sx, sy, ex, ey)?;
        self.write_command(Instruction::RAMWR)?;
        self.write_pixels(colors)
    }

    #[cfg(not(feature = "buffer"))]
    fn write_pixels<T>(&mut self, colors: T) -> Result<(), Error<SPI, PinE>>
    where
        T: IntoIterator<Item = u16>,
    {
        for color in colors {
            self.write_word(color)?;
        }

        Ok(())
    }

    #[cfg(feature = "buffer")]
    fn write_pixels<T>(&mut self, colors: T) -> Result<(), Error<PinE>>
    where
        T: IntoIterator<Item = u16>,
    {
        let mut buf = [0; 128];
        let mut i = 0;

        for color in colors {
            let word = color.to_be_bytes();
            buf[i] = word[0];
            buf[i + 1] = word[1];
            i += 2;

            if i == buf.len() {
                self.write_data(&buf)?;
                i = 0;
            }
        }

        if i > 0 {
            self.write_data(&buf[..i])?;
        }

        Ok(())
    }

    fn write_command(&mut self, command: Instruction) -> Result<(), Error<PinE>> {
        self.di
            .send_commands(&[command as u8])
            .map_err(|_| Error::DisplayError)?;
        Ok(())
    }

    fn write_data(&mut self, data: &[u8]) -> Result<(), Error<PinE>> {
        self.di.send_data(data).map_err(|_| Error::DisplayError)?;
        Ok(())
    }

    // Writes a data word to the display.
    fn write_word(&mut self, value: u16) -> Result<(), Error<PinE>> {
        self.write_data(&value.to_be_bytes())
    }

    // Sets the address window for the display.
    fn set_address_window(
        &mut self,
        sx: u16,
        sy: u16,
        ex: u16,
        ey: u16,
    ) -> Result<(), Error<PinE>> {
        self.write_command(Instruction::CASET)?;
        self.write_word(sx)?;
        self.write_word(ex)?;
        self.write_command(Instruction::RASET)?;
        self.write_word(sy)?;
        self.write_word(ey)
    }
}<|MERGE_RESOLUTION|>--- conflicted
+++ resolved
@@ -167,13 +167,9 @@
     /// Sets display orientation
     ///
     pub fn set_orientation(&mut self, orientation: &Orientation) -> Result<(), Error<PinE>> {
-<<<<<<< HEAD
         let orientation = orientation.to_u8().unwrap_or(0);
         self.write_command(Instruction::MADCTL)?;
         self.write_data(&[orientation])?;
-=======
-        self.write_command(Instruction::MADCTL, Some(&[*orientation as u8]))?;
->>>>>>> 61928ad2
         Ok(())
     }
 
